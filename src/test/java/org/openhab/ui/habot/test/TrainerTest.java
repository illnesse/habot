package org.openhab.ui.habot.test;

import static org.junit.Assert.*;

import java.io.InputStream;
import java.util.ArrayList;
import java.util.List;
import java.util.TreeMap;

import org.junit.Before;
import org.junit.Test;
import org.openhab.ui.habot.nlp.Intent;
import org.openhab.ui.habot.nlp.IntentInterpretation;
import org.openhab.ui.habot.nlp.Skill;
import org.openhab.ui.habot.nlp.UnsupportedLanguageException;
import org.openhab.ui.habot.nlp.internal.IntentTrainer;

public class TrainerTest {

<<<<<<< HEAD
	IntentTrainer trainer = null;

	List<Skill> skills;

	public class MockSkill implements Skill {

		private String intent;

		public MockSkill(String intent) {
			this.intent = intent;
		}

		@Override
		public String getIntentId() {
			return intent;
		}

		@Override
		public InputStream getTrainingData(String language) throws UnsupportedLanguageException {
			return MockSkill.class.getClassLoader().getResourceAsStream("train/" + language + "/" + intent + ".txt");
		}

		@Override
		public IntentInterpretation interpret(Intent intent, String language) {
			// TODO Auto-generated method stub
			return null;
		}
	}

	@Before
	public void initializeMockSkills() {
		skills = new ArrayList<Skill>();

		skills.add(new MockSkill("get-status"));
		skills.add(new MockSkill("activate-object"));
		skills.add(new MockSkill("deactivate-object"));
		skills.add(new MockSkill("get-history-daily"));
		skills.add(new MockSkill("get-history-hourly"));
		skills.add(new MockSkill("get-history-weekly"));
		skills.add(new MockSkill("get-history-monthly"));
		skills.add(new MockSkill("get-history-last-changes"));
	}

	protected Intent interpret(String query) {
		System.out.println("----");
		System.out.println("\"" + query + "\"");
		System.out.println(new TreeMap<>(this.trainer.getScoreMap(query)).descendingMap().toString());
		Intent intent = this.trainer.interpret(query);
		System.out.println(intent.toString());
		return intent;
	}

	@Test
	public void testEN() throws Exception {

		Intent actual;
		this.trainer = new IntentTrainer("en", skills);

		actual = interpret("Temperature in the bedroom?");
		assertEquals("get-status", actual.getName());
		assertEquals(2, actual.getEntities().size());
		assertEquals("bedroom", actual.getEntities().get("location"));
		assertEquals("temperature", actual.getEntities().get("object"));

		actual = interpret("show me the temperature in the kitchen");
		assertEquals("get-status", actual.getName());
		assertEquals(2, actual.getEntities().size());
		assertEquals("kitchen", actual.getEntities().get("location"));
		assertEquals("temperature", actual.getEntities().get("object"));

		actual = interpret("what's the temperature in the garage?");

		actual = interpret("start the heating in the garage");
		actual = interpret("start the ac please!");
		actual = interpret("turn on the lights in the kitchen");
		actual = interpret("please switch the lights in the kitchen on");
		actual = interpret("please turn off the radiators");
		actual = interpret("deactivate the alarm");
		actual = interpret("stop the music in the living room");

		actual = interpret("show me a graph of the temperature in the living room for the last 3 hours");
		actual = interpret("graph the water consumption for the last 2 days");
		actual = interpret("i'd like a chart of the humidity over 2 weeks");
		actual = interpret("temperature in the downstairs corridor for the last month");
		actual = interpret("luminosity in the living room over 6 months");

		actual = interpret("when was the alarm turned on for the last time?");
		actual = interpret("show me the last state changes of the window in the bedroom");
	}

	@Test
	public void testFR() throws Exception {
		Intent actual;
		this.trainer = new IntentTrainer("fr", skills);

		actual = interpret("donne-moi un graphique de la température du salon pour les dernières heures");
		actual = interpret("montre-moi la température du salon");
		actual = interpret("Température du salon ?");
		actual = interpret("active le thermostat dans le garage");

		actual = interpret("mets en route la climatisation");
		assertEquals("activate-object", actual.getName());
		assertEquals(1, actual.getEntities().size());
		assertEquals("climatisation", actual.getEntities().get("object"));

		actual = interpret("montre le graphique de la consommation électrique pour les 2 derniers jours");
		assertEquals("get-history-daily", actual.getName());
		assertEquals(2, actual.getEntities().size());
		assertEquals("2", actual.getEntities().get("period"));
		assertEquals("consommation électrique", actual.getEntities().get("object"));
	}

	@Test
	public void testDE_activateObjects() throws Exception {

		Intent actual;
		this.trainer = new IntentTrainer("de", skills);

		actual = interpret("mach den Fernseher an");
		assertEquals("activate-object", actual.getName());
		assertEquals(1, actual.getEntities().size());
		assertEquals("fernseher", actual.getEntities().get("object"));

		actual = interpret("bitte mache das Licht an");
		assertEquals("activate-object", actual.getName());
		assertEquals(1, actual.getEntities().size());
		assertEquals("licht", actual.getEntities().get("object"));
	}

	@Test
	public void testDE_deactivateObjects() throws Exception {

		Intent actual;
		this.trainer = new IntentTrainer("de", skills);

		actual = interpret("Licht aus");
		assertEquals("deactivate-object", actual.getName());
		assertEquals(1, actual.getEntities().size());
		assertEquals("licht", actual.getEntities().get("object"));

		actual = interpret("mach den Fernseher aus");
		assertEquals("deactivate-object", actual.getName());
		assertEquals(1, actual.getEntities().size());
		assertEquals("fernseher", actual.getEntities().get("object"));

		actual = interpret("bitte mache das Licht aus");
		assertEquals("deactivate-object", actual.getName());
		assertEquals(1, actual.getEntities().size());
		assertEquals("licht", actual.getEntities().get("object"));
	}

	@Test
	public void testDE_getStatus() throws Exception {

		Intent actual;
		this.trainer = new IntentTrainer("de", skills);

		actual = interpret("Heizung in der Küche");
		assertEquals("get-status", actual.getName());
		assertEquals(2, actual.getEntities().size());
		assertEquals("heizung", actual.getEntities().get("object"));
		assertEquals("küche", actual.getEntities().get("location"));

		actual = interpret("wie hoch ist die Temperatur im Wohnzimmer");
		assertEquals("get-status", actual.getName());
		assertEquals(2, actual.getEntities().size());
		assertEquals("temperatur", actual.getEntities().get("object"));
		assertEquals("wohnzimmer", actual.getEntities().get("location"));

		actual = interpret("wie hoch ist die Temperatur im Keller");
		assertEquals("get-status", actual.getName());
		assertEquals(2, actual.getEntities().size());
		assertEquals("temperatur", actual.getEntities().get("object"));
		assertEquals("keller", actual.getEntities().get("location"));
	}

	@Test
	public void testDE_historyHourly() throws Exception {

		Intent actual;
		this.trainer = new IntentTrainer("de", skills);

		actual = interpret("wie ist der Verlauf der Temperatur der letzten Stunde?");
		assertEquals("get-history-hourly", actual.getName());
		assertEquals(1, actual.getEntities().size());
		assertEquals("temperatur", actual.getEntities().get("object"));

		actual = interpret("Verlauf der Temperatur der letzten Stunde");
		assertEquals("get-history-hourly", actual.getName());
		assertEquals(1, actual.getEntities().size());
		assertEquals("temperatur", actual.getEntities().get("object"));
	}

	@Test
	public void testDE_historyDaily() throws Exception {

		Intent actual;
		this.trainer = new IntentTrainer("de", skills);

		actual = interpret("Verlauf der Temperatur der letzten 24 Stunden");
		assertEquals("get-history-daily", actual.getName());
		assertEquals(1, actual.getEntities().size());
		assertEquals("temperatur", actual.getEntities().get("object"));

		actual = interpret("Verlauf der Luftfeuchtigkeit der letzten 24 Stunden");
		assertEquals("get-history-daily", actual.getName());
		assertEquals(1, actual.getEntities().size());
		assertEquals("luftfeuchtigkeit", actual.getEntities().get("object"));

	}

	@Test
	public void testDE_historyWeekly() throws Exception {

		Intent actual;
		this.trainer = new IntentTrainer("de", skills);

		actual = interpret("Verlauf der Temperatur der letzten Woche");
		assertEquals("get-history-weekly", actual.getName());
		assertEquals(1, actual.getEntities().size());
		assertEquals("temperatur", actual.getEntities().get("object"));

		actual = interpret("Verlauf der Luftfeuchtigkeit der letzten Woche");
		assertEquals("get-history-weekly", actual.getName());
		assertEquals(1, actual.getEntities().size());
		assertEquals("luftfeuchtigkeit", actual.getEntities().get("object"));

		actual = interpret("zeige die Wochenübersicht der Temperatur für die Küche");
		assertEquals("get-history-weekly", actual.getName());
		assertEquals(2, actual.getEntities().size());
		assertEquals("temperatur", actual.getEntities().get("object"));
		assertEquals("küche", actual.getEntities().get("location"));
	}

	@Test
	public void testDE_historyMonthly() throws Exception {

		Intent actual;
		this.trainer = new IntentTrainer("de", skills);

		actual = interpret("Verlauf der Temperatur des letzten Monats");
		assertEquals("get-history-monthly", actual.getName());
		assertEquals(1, actual.getEntities().size());
		assertEquals("temperatur", actual.getEntities().get("object"));

		actual = interpret("Verlauf der Luftfeuchtigkeit des letzten Monats");
		assertEquals("get-history-monthly", actual.getName());
		assertEquals(1, actual.getEntities().size());
		assertEquals("luftfeuchtigkeit", actual.getEntities().get("object"));

		actual = interpret("Monatsübersicht der Temperatur für die Küche");
		assertEquals("get-history-monthly", actual.getName());
		assertEquals(2, actual.getEntities().size());
		assertEquals("temperatur", actual.getEntities().get("object"));
		assertEquals("küche", actual.getEntities().get("location"));
	}

    @Test
    public void testDE_historyLastChanges() throws Exception {
=======
    IntentTrainer trainer = null;

    List<Skill> skills;

    public class Skills {
        public final static String GET_STATUS = "get-status";
        public final static String ACTIVATE_OBJECT = "activate-object";
        public final static String DEACTIVATE_OBJECT = "deactivate-object";
        public final static String GET_HISTORY_HOURLY = "get-history-hourly";
        public final static String GET_HISTORY_DAILY = "get-history-daily";
        public final static String GET_HISTORY_WEEKLY = "get-history-weekly";
        public final static String GET_HISTORY_MONTHLY = "get-history-monthly";
        public final static String GET_HISTORY_LAST_CHANGES = "get-history-last-changes";
    }

    public class MockSkill implements Skill {

        private String intent;

        public MockSkill(String intent) {
            this.intent = intent;
        }

        @Override
        public String getIntentId() {
            return intent;
        }

        @Override
        public InputStream getTrainingData(String language) throws UnsupportedLanguageException {
            return MockSkill.class.getClassLoader().getResourceAsStream("train/" + language + "/" + intent + ".txt");
        }

        @Override
        public IntentInterpretation interpret(Intent intent, String language) {
            // TODO Auto-generated method stub
            return null;
        }
    }

    @Before
    public void initializeMockSkills() {
        skills = new ArrayList<Skill>();

        skills.add(new MockSkill("get-status"));
        skills.add(new MockSkill("activate-object"));
        skills.add(new MockSkill("deactivate-object"));
        skills.add(new MockSkill("get-history-daily"));
        skills.add(new MockSkill("get-history-hourly"));
        skills.add(new MockSkill("get-history-weekly"));
        skills.add(new MockSkill("get-history-monthly"));
        skills.add(new MockSkill("get-history-last-changes"));
    }

    protected Intent interpret(String query) {
        System.out.println("----");
        System.out.println("\"" + query + "\"");
        System.out.println(new TreeMap<>(this.trainer.getScoreMap(query)).descendingMap().toString());
        Intent intent = this.trainer.interpret(query);
        System.out.println(intent.toString());
        return intent;
    }

    protected void checkInterpretation(String intentName, String query, String object, String location) {
        Intent actual = interpret(query);

        assertEquals(intentName, actual.getName());

        if (object != null) {
            assertTrue(actual.getEntities().containsKey("object"));
            assertEquals(object, actual.getEntities().get("object"));
        }

        if (location != null) {
            assertTrue(actual.getEntities().containsKey("location"));
            assertEquals(location, actual.getEntities().get("location"));
        }
    }

    protected void assertIs(String intentName, String query) {
        checkInterpretation(intentName, query, null, null);
    }

    protected void assertIsGetStatus(String query, String object, String location) {
        checkInterpretation("get-status", query, object, location);
    }

    protected void assertIsGetStatus(String query) {
        checkInterpretation("get-status", query, null, null);
    }

    protected void assertIsActivate(String query, String object, String location) {
        checkInterpretation("activate-object", query, object, location);
    }

    protected void assertIsActivate(String query) {
        checkInterpretation("activate-object", query, null, null);
    }

    protected void assertIsDeactivate(String query, String object, String location) {
        checkInterpretation("deactivate-object", query, object, location);
    }

    protected void assertIsDeactivate(String query) {
        checkInterpretation("deactivate-object", query, null, null);
    }

    @Test
    public void testEN() throws Exception {
        this.trainer = new IntentTrainer("en", skills);

        assertIsGetStatus("Temperature in the kitchen?", "temperature", "kitchen");
        assertIsGetStatus("show me the temperature in the kitchen", "temperature", "kitchen");
        assertIsGetStatus("what's the temperature in the garage?", "temperature", "garage");
        assertIsGetStatus("temperature in the corridor", "temperature", "corridor");
        assertIsGetStatus("temperature in the corridor", "temperature", "corridor");
        assertIsGetStatus("temperature on the first floor", "temperature", "first floor");
        assertIsGetStatus("tell me the temperature of the pool", "temperature", "pool");

        assertIsActivate("start the heating in the garage", "heating", "garage");
        assertIsActivate("start the boiler in the garage", "boiler", "garage");
        assertIsActivate("start the ac please!", "ac", null);
        assertIsActivate("put on some music please", "music", null);
        assertIsActivate("can you put some music in the kitchen please", "music", "kitchen");
        assertIsActivate("turn on the lights in the kitchen", "lights", "kitchen");
        assertIsActivate("please switch the lights in the kitchen on", "lights", "kitchen");
        assertIsActivate("i'd like some light in the bedroom", "light", "bedroom");
        assertIsActivate("i want some air conditioning in the bedroom", "air conditioning", "bedroom");
        assertIsDeactivate("please turn off the radiators", "radiators", null);
        assertIsDeactivate("deactivate the alarm", "alarm", null);
        assertIsDeactivate("stop the music in the living room", "music", "living room");
        assertIsDeactivate("i don't want music in the kitchen anymore", "music", "kitchen");
        assertIsDeactivate("i don't want any music in the kitchen anymore", "music", "kitchen");
        assertIsDeactivate("stop the washing machine", "washing machine", null);
        assertIsDeactivate("stop the air conditioning", "air conditioning", null);
        assertIsDeactivate("please could you stop the air conditioning", "air conditioning", null);
        assertIsDeactivate("no more lights please", "lights", null);

        checkInterpretation(Skills.GET_HISTORY_HOURLY,
                "show me a graph of the temperature in the living room for the last 3 hours", "temperature",
                "living room");
        checkInterpretation(Skills.GET_HISTORY_DAILY, "graph the water consumption for the last 2 days",
                "water consumption", null);
        checkInterpretation(Skills.GET_HISTORY_WEEKLY, "i'd like a chart of the humidity over 2 weeks", "humidity",
                null);
        checkInterpretation(Skills.GET_HISTORY_MONTHLY, "temperature in the downstairs corridor for the last month",
                "temperature", "downstairs corridor");
        checkInterpretation(Skills.GET_HISTORY_MONTHLY, "luminosity in the living room over 6 months", "luminosity",
                "living room");

        checkInterpretation(Skills.GET_HISTORY_LAST_CHANGES, "when was the alarm turned on for the last time?", "alarm",
                null);
        checkInterpretation(Skills.GET_HISTORY_LAST_CHANGES,
                "show me the last state changes of the window in the bedroom", "window", "bedroom");
    }

    @Test
    public void testFR() throws Exception {
        Intent actual;
        this.trainer = new IntentTrainer("fr", skills, null, "alphanumeric");

        actual = interpret("montre le graphique de la consommation électrique pour les 2 derniers jours");
        assertEquals("get-history-daily", actual.getName());
        assertEquals(2, actual.getEntities().size());
        assertEquals("2", actual.getEntities().get("period"));
        assertEquals("consommation électrique", actual.getEntities().get("object"));

        assertIs(Skills.GET_HISTORY_HOURLY,
                "donne-moi un graphique de la température du salon pour les dernières heures");
        assertIsGetStatus("montre-moi la température du salon");
        assertIsGetStatus("Température du salon ?");
        assertIsActivate("active le thermostat dans le garage");
        assertIsActivate("active le chauffage dans le salon");

        checkInterpretation(Skills.ACTIVATE_OBJECT, "mets en route la climatisation", "climatisation", null);

        assertIsDeactivate("arrête le chauffage dans le salon");
        assertIsDeactivate("stoppe la ventilation");
        assertIsDeactivate("éteins les lumières dans la cuisine");
        assertIsDeactivate("éteindre la lumière dans la salle à manger");
        assertIsDeactivate("arrêter l'air conditionné");
        assertIsDeactivate("arrête l'arrosage du jardin");
        assertIsDeactivate("arrête le volet du salon");

        assertIsGetStatus("lumières du couloir");
        assertIsGetStatus("lampes du couloir");
        assertIsGetStatus("chauffage dans la salle de bain");
        assertIsGetStatus("lumières dans la salle de bain");
        assertIsGetStatus("lumières dans la salle de bain");
        assertIsGetStatus("ventilation dans la salle de bain");
        assertIsGetStatus("température dans la chambre d'amis");
        assertIsGetStatus("lumière dans la salle de jeux");
        assertIsGetStatus("chauffage dans la buanderie");
        checkInterpretation(Skills.GET_HISTORY_DAILY, "température dans la salle de bain sur 3 jours", "température",
                "salle de bain");
        assertIsGetStatus("lampe dans la cage d'escalier");
        assertIsGetStatus("volet dans la cage d'escalier");
        assertIsGetStatus("arrosage dans le jardin");
        assertIsActivate("allume la lampe de la cage d'escalier");
        assertIsGetStatus("lampes du couloir");

        assertIs(Skills.GET_HISTORY_MONTHLY, "graphique mensuel de la température sur 2 mois");
        assertIs(Skills.GET_HISTORY_WEEKLY, "graphique de la température de la semaine");

        assertIsDeactivate("stoppe la ventilation");
        assertIsDeactivate("stoppe la chaudière");
        assertIsGetStatus("montre-moi l'état des lumières");
        assertIsGetStatus("montre-moi l'état du thermostat");
        assertIsGetStatus("montre-moi l'état de la consommation électrique");
        assertIsGetStatus("montre-moi les lampes");
        assertIsGetStatus("montre-moi le projecteur");
        assertIsGetStatus("montre-moi le lecteur dvd");
        assertIsGetStatus("montre-moi le chauffage");
        assertIsGetStatus("montre-moi un peu le thermostat");
        assertIsGetStatus("montre-moi le volet du salon");
        assertIsGetStatus("montre-moi la température de la cuisine");
        assertIsGetStatus("peux-tu me montrer le thermostat");

        assertIsActivate("allume l'ampli");
        assertIsActivate("mets de la musique");
        assertIsActivate("mets moi de la musique");
        assertIsDeactivate("je ne veux plus de chauffage dans le salon");
    }

    @Test
    public void testDE_activateObjects() throws Exception {

        Intent actual;
        this.trainer = new IntentTrainer("de", skills);

        actual = interpret("mach den Fernseher an");
        assertEquals("activate-object", actual.getName());
        assertEquals(1, actual.getEntities().size());
        assertEquals("fernseher", actual.getEntities().get("object"));

        actual = interpret("bitte mache das Licht an");
        assertEquals("activate-object", actual.getName());
        assertEquals(1, actual.getEntities().size());
        assertEquals("licht", actual.getEntities().get("object"));
    }

    @Test
    public void testDE_deactivateObjects() throws Exception {
>>>>>>> 028c7f4e

        Intent actual;
        this.trainer = new IntentTrainer("de", skills);

        actual = interpret("wann hat sich die Temperatur das letzte mal geändert?");
        assertEquals("get-history-last-changes", actual.getName());
        assertEquals(1, actual.getEntities().size());
        assertEquals("temperatur", actual.getEntities().get("object"));
        
        actual = interpret("wann wurde der letzte Alarm ausgelöst?");
        assertEquals("get-history-last-changes", actual.getName());
        assertEquals(1, actual.getEntities().size());
        assertEquals("alarm", actual.getEntities().get("object"));        
              
        actual = interpret("wann wurde der Status vom Licht im Wohnzimmer zuletzt geändert?");
        assertEquals("get-history-last-changes", actual.getName());
        assertEquals(2, actual.getEntities().size());
        assertEquals("wohnzimmer", actual.getEntities().get("location"));
        assertEquals("licht", actual.getEntities().get("object"));
    }    
}<|MERGE_RESOLUTION|>--- conflicted
+++ resolved
@@ -17,35 +17,45 @@
 
 public class TrainerTest {
 
-<<<<<<< HEAD
 	IntentTrainer trainer = null;
 
 	List<Skill> skills;
-
-	public class MockSkill implements Skill {
-
-		private String intent;
-
-		public MockSkill(String intent) {
-			this.intent = intent;
-		}
-
-		@Override
-		public String getIntentId() {
-			return intent;
-		}
-
-		@Override
-		public InputStream getTrainingData(String language) throws UnsupportedLanguageException {
-			return MockSkill.class.getClassLoader().getResourceAsStream("train/" + language + "/" + intent + ".txt");
-		}
-
-		@Override
-		public IntentInterpretation interpret(Intent intent, String language) {
-			// TODO Auto-generated method stub
-			return null;
-		}
-	}
+	
+	    public class Skills {
+        public final static String GET_STATUS = "get-status";
+        public final static String ACTIVATE_OBJECT = "activate-object";
+        public final static String DEACTIVATE_OBJECT = "deactivate-object";
+        public final static String GET_HISTORY_HOURLY = "get-history-hourly";
+        public final static String GET_HISTORY_DAILY = "get-history-daily";
+        public final static String GET_HISTORY_WEEKLY = "get-history-weekly";
+        public final static String GET_HISTORY_MONTHLY = "get-history-monthly";
+        public final static String GET_HISTORY_LAST_CHANGES = "get-history-last-changes";
+    }
+
+    public class MockSkill implements Skill {
+
+        private String intent;
+
+        public MockSkill(String intent) {
+            this.intent = intent;
+        }
+
+        @Override
+        public String getIntentId() {
+            return intent;
+        }
+
+        @Override
+        public InputStream getTrainingData(String language) throws UnsupportedLanguageException {
+            return MockSkill.class.getClassLoader().getResourceAsStream("train/" + language + "/" + intent + ".txt");
+        }
+
+        @Override
+        public IntentInterpretation interpret(Intent intent, String language) {
+            // TODO Auto-generated method stub
+            return null;
+        }
+    }
 
 	@Before
 	public void initializeMockSkills() {
@@ -70,277 +80,6 @@
 		return intent;
 	}
 
-	@Test
-	public void testEN() throws Exception {
-
-		Intent actual;
-		this.trainer = new IntentTrainer("en", skills);
-
-		actual = interpret("Temperature in the bedroom?");
-		assertEquals("get-status", actual.getName());
-		assertEquals(2, actual.getEntities().size());
-		assertEquals("bedroom", actual.getEntities().get("location"));
-		assertEquals("temperature", actual.getEntities().get("object"));
-
-		actual = interpret("show me the temperature in the kitchen");
-		assertEquals("get-status", actual.getName());
-		assertEquals(2, actual.getEntities().size());
-		assertEquals("kitchen", actual.getEntities().get("location"));
-		assertEquals("temperature", actual.getEntities().get("object"));
-
-		actual = interpret("what's the temperature in the garage?");
-
-		actual = interpret("start the heating in the garage");
-		actual = interpret("start the ac please!");
-		actual = interpret("turn on the lights in the kitchen");
-		actual = interpret("please switch the lights in the kitchen on");
-		actual = interpret("please turn off the radiators");
-		actual = interpret("deactivate the alarm");
-		actual = interpret("stop the music in the living room");
-
-		actual = interpret("show me a graph of the temperature in the living room for the last 3 hours");
-		actual = interpret("graph the water consumption for the last 2 days");
-		actual = interpret("i'd like a chart of the humidity over 2 weeks");
-		actual = interpret("temperature in the downstairs corridor for the last month");
-		actual = interpret("luminosity in the living room over 6 months");
-
-		actual = interpret("when was the alarm turned on for the last time?");
-		actual = interpret("show me the last state changes of the window in the bedroom");
-	}
-
-	@Test
-	public void testFR() throws Exception {
-		Intent actual;
-		this.trainer = new IntentTrainer("fr", skills);
-
-		actual = interpret("donne-moi un graphique de la température du salon pour les dernières heures");
-		actual = interpret("montre-moi la température du salon");
-		actual = interpret("Température du salon ?");
-		actual = interpret("active le thermostat dans le garage");
-
-		actual = interpret("mets en route la climatisation");
-		assertEquals("activate-object", actual.getName());
-		assertEquals(1, actual.getEntities().size());
-		assertEquals("climatisation", actual.getEntities().get("object"));
-
-		actual = interpret("montre le graphique de la consommation électrique pour les 2 derniers jours");
-		assertEquals("get-history-daily", actual.getName());
-		assertEquals(2, actual.getEntities().size());
-		assertEquals("2", actual.getEntities().get("period"));
-		assertEquals("consommation électrique", actual.getEntities().get("object"));
-	}
-
-	@Test
-	public void testDE_activateObjects() throws Exception {
-
-		Intent actual;
-		this.trainer = new IntentTrainer("de", skills);
-
-		actual = interpret("mach den Fernseher an");
-		assertEquals("activate-object", actual.getName());
-		assertEquals(1, actual.getEntities().size());
-		assertEquals("fernseher", actual.getEntities().get("object"));
-
-		actual = interpret("bitte mache das Licht an");
-		assertEquals("activate-object", actual.getName());
-		assertEquals(1, actual.getEntities().size());
-		assertEquals("licht", actual.getEntities().get("object"));
-	}
-
-	@Test
-	public void testDE_deactivateObjects() throws Exception {
-
-		Intent actual;
-		this.trainer = new IntentTrainer("de", skills);
-
-		actual = interpret("Licht aus");
-		assertEquals("deactivate-object", actual.getName());
-		assertEquals(1, actual.getEntities().size());
-		assertEquals("licht", actual.getEntities().get("object"));
-
-		actual = interpret("mach den Fernseher aus");
-		assertEquals("deactivate-object", actual.getName());
-		assertEquals(1, actual.getEntities().size());
-		assertEquals("fernseher", actual.getEntities().get("object"));
-
-		actual = interpret("bitte mache das Licht aus");
-		assertEquals("deactivate-object", actual.getName());
-		assertEquals(1, actual.getEntities().size());
-		assertEquals("licht", actual.getEntities().get("object"));
-	}
-
-	@Test
-	public void testDE_getStatus() throws Exception {
-
-		Intent actual;
-		this.trainer = new IntentTrainer("de", skills);
-
-		actual = interpret("Heizung in der Küche");
-		assertEquals("get-status", actual.getName());
-		assertEquals(2, actual.getEntities().size());
-		assertEquals("heizung", actual.getEntities().get("object"));
-		assertEquals("küche", actual.getEntities().get("location"));
-
-		actual = interpret("wie hoch ist die Temperatur im Wohnzimmer");
-		assertEquals("get-status", actual.getName());
-		assertEquals(2, actual.getEntities().size());
-		assertEquals("temperatur", actual.getEntities().get("object"));
-		assertEquals("wohnzimmer", actual.getEntities().get("location"));
-
-		actual = interpret("wie hoch ist die Temperatur im Keller");
-		assertEquals("get-status", actual.getName());
-		assertEquals(2, actual.getEntities().size());
-		assertEquals("temperatur", actual.getEntities().get("object"));
-		assertEquals("keller", actual.getEntities().get("location"));
-	}
-
-	@Test
-	public void testDE_historyHourly() throws Exception {
-
-		Intent actual;
-		this.trainer = new IntentTrainer("de", skills);
-
-		actual = interpret("wie ist der Verlauf der Temperatur der letzten Stunde?");
-		assertEquals("get-history-hourly", actual.getName());
-		assertEquals(1, actual.getEntities().size());
-		assertEquals("temperatur", actual.getEntities().get("object"));
-
-		actual = interpret("Verlauf der Temperatur der letzten Stunde");
-		assertEquals("get-history-hourly", actual.getName());
-		assertEquals(1, actual.getEntities().size());
-		assertEquals("temperatur", actual.getEntities().get("object"));
-	}
-
-	@Test
-	public void testDE_historyDaily() throws Exception {
-
-		Intent actual;
-		this.trainer = new IntentTrainer("de", skills);
-
-		actual = interpret("Verlauf der Temperatur der letzten 24 Stunden");
-		assertEquals("get-history-daily", actual.getName());
-		assertEquals(1, actual.getEntities().size());
-		assertEquals("temperatur", actual.getEntities().get("object"));
-
-		actual = interpret("Verlauf der Luftfeuchtigkeit der letzten 24 Stunden");
-		assertEquals("get-history-daily", actual.getName());
-		assertEquals(1, actual.getEntities().size());
-		assertEquals("luftfeuchtigkeit", actual.getEntities().get("object"));
-
-	}
-
-	@Test
-	public void testDE_historyWeekly() throws Exception {
-
-		Intent actual;
-		this.trainer = new IntentTrainer("de", skills);
-
-		actual = interpret("Verlauf der Temperatur der letzten Woche");
-		assertEquals("get-history-weekly", actual.getName());
-		assertEquals(1, actual.getEntities().size());
-		assertEquals("temperatur", actual.getEntities().get("object"));
-
-		actual = interpret("Verlauf der Luftfeuchtigkeit der letzten Woche");
-		assertEquals("get-history-weekly", actual.getName());
-		assertEquals(1, actual.getEntities().size());
-		assertEquals("luftfeuchtigkeit", actual.getEntities().get("object"));
-
-		actual = interpret("zeige die Wochenübersicht der Temperatur für die Küche");
-		assertEquals("get-history-weekly", actual.getName());
-		assertEquals(2, actual.getEntities().size());
-		assertEquals("temperatur", actual.getEntities().get("object"));
-		assertEquals("küche", actual.getEntities().get("location"));
-	}
-
-	@Test
-	public void testDE_historyMonthly() throws Exception {
-
-		Intent actual;
-		this.trainer = new IntentTrainer("de", skills);
-
-		actual = interpret("Verlauf der Temperatur des letzten Monats");
-		assertEquals("get-history-monthly", actual.getName());
-		assertEquals(1, actual.getEntities().size());
-		assertEquals("temperatur", actual.getEntities().get("object"));
-
-		actual = interpret("Verlauf der Luftfeuchtigkeit des letzten Monats");
-		assertEquals("get-history-monthly", actual.getName());
-		assertEquals(1, actual.getEntities().size());
-		assertEquals("luftfeuchtigkeit", actual.getEntities().get("object"));
-
-		actual = interpret("Monatsübersicht der Temperatur für die Küche");
-		assertEquals("get-history-monthly", actual.getName());
-		assertEquals(2, actual.getEntities().size());
-		assertEquals("temperatur", actual.getEntities().get("object"));
-		assertEquals("küche", actual.getEntities().get("location"));
-	}
-
-    @Test
-    public void testDE_historyLastChanges() throws Exception {
-=======
-    IntentTrainer trainer = null;
-
-    List<Skill> skills;
-
-    public class Skills {
-        public final static String GET_STATUS = "get-status";
-        public final static String ACTIVATE_OBJECT = "activate-object";
-        public final static String DEACTIVATE_OBJECT = "deactivate-object";
-        public final static String GET_HISTORY_HOURLY = "get-history-hourly";
-        public final static String GET_HISTORY_DAILY = "get-history-daily";
-        public final static String GET_HISTORY_WEEKLY = "get-history-weekly";
-        public final static String GET_HISTORY_MONTHLY = "get-history-monthly";
-        public final static String GET_HISTORY_LAST_CHANGES = "get-history-last-changes";
-    }
-
-    public class MockSkill implements Skill {
-
-        private String intent;
-
-        public MockSkill(String intent) {
-            this.intent = intent;
-        }
-
-        @Override
-        public String getIntentId() {
-            return intent;
-        }
-
-        @Override
-        public InputStream getTrainingData(String language) throws UnsupportedLanguageException {
-            return MockSkill.class.getClassLoader().getResourceAsStream("train/" + language + "/" + intent + ".txt");
-        }
-
-        @Override
-        public IntentInterpretation interpret(Intent intent, String language) {
-            // TODO Auto-generated method stub
-            return null;
-        }
-    }
-
-    @Before
-    public void initializeMockSkills() {
-        skills = new ArrayList<Skill>();
-
-        skills.add(new MockSkill("get-status"));
-        skills.add(new MockSkill("activate-object"));
-        skills.add(new MockSkill("deactivate-object"));
-        skills.add(new MockSkill("get-history-daily"));
-        skills.add(new MockSkill("get-history-hourly"));
-        skills.add(new MockSkill("get-history-weekly"));
-        skills.add(new MockSkill("get-history-monthly"));
-        skills.add(new MockSkill("get-history-last-changes"));
-    }
-
-    protected Intent interpret(String query) {
-        System.out.println("----");
-        System.out.println("\"" + query + "\"");
-        System.out.println(new TreeMap<>(this.trainer.getScoreMap(query)).descendingMap().toString());
-        Intent intent = this.trainer.interpret(query);
-        System.out.println(intent.toString());
-        return intent;
-    }
-
     protected void checkInterpretation(String intentName, String query, String object, String location) {
         Intent actual = interpret(query);
 
@@ -385,9 +124,10 @@
         checkInterpretation("deactivate-object", query, null, null);
     }
 
-    @Test
-    public void testEN() throws Exception {
-        this.trainer = new IntentTrainer("en", skills);
+	@Test
+	public void testEN() throws Exception {
+
+		this.trainer = new IntentTrainer("en", skills);
 
         assertIsGetStatus("Temperature in the kitchen?", "temperature", "kitchen");
         assertIsGetStatus("show me the temperature in the kitchen", "temperature", "kitchen");
@@ -432,18 +172,18 @@
                 null);
         checkInterpretation(Skills.GET_HISTORY_LAST_CHANGES,
                 "show me the last state changes of the window in the bedroom", "window", "bedroom");
-    }
-
-    @Test
-    public void testFR() throws Exception {
-        Intent actual;
+	}
+
+	@Test
+	public void testFR() throws Exception {
+		Intent actual;
         this.trainer = new IntentTrainer("fr", skills, null, "alphanumeric");
 
-        actual = interpret("montre le graphique de la consommation électrique pour les 2 derniers jours");
-        assertEquals("get-history-daily", actual.getName());
-        assertEquals(2, actual.getEntities().size());
-        assertEquals("2", actual.getEntities().get("period"));
-        assertEquals("consommation électrique", actual.getEntities().get("object"));
+		actual = interpret("montre le graphique de la consommation électrique pour les 2 derniers jours");
+		assertEquals("get-history-daily", actual.getName());
+		assertEquals(2, actual.getEntities().size());
+		assertEquals("2", actual.getEntities().get("period"));
+		assertEquals("consommation électrique", actual.getEntities().get("object"));
 
         assertIs(Skills.GET_HISTORY_HOURLY,
                 "donne-moi un graphique de la température du salon pour les dernières heures");
@@ -500,31 +240,158 @@
         assertIsActivate("mets de la musique");
         assertIsActivate("mets moi de la musique");
         assertIsDeactivate("je ne veux plus de chauffage dans le salon");
-    }
+	}
+
+	@Test
+	public void testDE_activateObjects() throws Exception {
+
+		Intent actual;
+		this.trainer = new IntentTrainer("de", skills, null, "alphanumeric");
+
+		actual = interpret("mach den Fernseher an");
+		assertEquals("activate-object", actual.getName());
+		assertEquals(1, actual.getEntities().size());
+		assertEquals("fernseher", actual.getEntities().get("object"));
+
+		actual = interpret("bitte mache das Licht an");
+		assertEquals("activate-object", actual.getName());
+		assertEquals(1, actual.getEntities().size());
+		assertEquals("licht", actual.getEntities().get("object"));
+	}
+
+	@Test
+	public void testDE_deactivateObjects() throws Exception {
+
+		Intent actual;
+		this.trainer = new IntentTrainer("de", skills, null, "alphanumeric");
+
+		actual = interpret("Licht aus");
+		assertEquals("deactivate-object", actual.getName());
+		assertEquals(1, actual.getEntities().size());
+		assertEquals("licht", actual.getEntities().get("object"));
+
+		actual = interpret("mach den Fernseher aus");
+		assertEquals("deactivate-object", actual.getName());
+		assertEquals(1, actual.getEntities().size());
+		assertEquals("fernseher", actual.getEntities().get("object"));
+
+		actual = interpret("bitte mache das Licht aus");
+		assertEquals("deactivate-object", actual.getName());
+		assertEquals(1, actual.getEntities().size());
+		assertEquals("licht", actual.getEntities().get("object"));
+	}
+
+	@Test
+	public void testDE_getStatus() throws Exception {
+
+		Intent actual;
+		this.trainer = new IntentTrainer("de", skills, null, "alphanumeric");
+
+		actual = interpret("Heizung in der Küche");
+		assertEquals("get-status", actual.getName());
+		assertEquals(2, actual.getEntities().size());
+		assertEquals("heizung", actual.getEntities().get("object"));
+		assertEquals("küche", actual.getEntities().get("location"));
+
+		actual = interpret("wie hoch ist die Temperatur im Wohnzimmer");
+		assertEquals("get-status", actual.getName());
+		assertEquals(2, actual.getEntities().size());
+		assertEquals("temperatur", actual.getEntities().get("object"));
+		assertEquals("wohnzimmer", actual.getEntities().get("location"));
+
+		actual = interpret("wie hoch ist die Temperatur im Keller");
+		assertEquals("get-status", actual.getName());
+		assertEquals(2, actual.getEntities().size());
+		assertEquals("temperatur", actual.getEntities().get("object"));
+		assertEquals("keller", actual.getEntities().get("location"));
+	}
+
+	@Test
+	public void testDE_historyHourly() throws Exception {
+
+		Intent actual;
+		this.trainer = new IntentTrainer("de", skills, null, "alphanumeric");
+
+		actual = interpret("wie ist der Verlauf der Temperatur der letzten Stunde?");
+		assertEquals("get-history-hourly", actual.getName());
+		assertEquals(1, actual.getEntities().size());
+		assertEquals("temperatur", actual.getEntities().get("object"));
+
+		actual = interpret("Verlauf der Temperatur der letzten Stunde");
+		assertEquals("get-history-hourly", actual.getName());
+		assertEquals(1, actual.getEntities().size());
+		assertEquals("temperatur", actual.getEntities().get("object"));
+	}
+
+	@Test
+	public void testDE_historyDaily() throws Exception {
+
+		Intent actual;
+		this.trainer = new IntentTrainer("de", skills, null, "alphanumeric");
+
+		actual = interpret("Verlauf der Temperatur der letzten 24 Stunden");
+		assertEquals("get-history-daily", actual.getName());
+		assertEquals(1, actual.getEntities().size());
+		assertEquals("temperatur", actual.getEntities().get("object"));
+
+		actual = interpret("Verlauf der Luftfeuchtigkeit der letzten 24 Stunden");
+		assertEquals("get-history-daily", actual.getName());
+		assertEquals(1, actual.getEntities().size());
+		assertEquals("luftfeuchtigkeit", actual.getEntities().get("object"));
+
+	}
+
+	@Test
+	public void testDE_historyWeekly() throws Exception {
+
+		Intent actual;
+		this.trainer = new IntentTrainer("de", skills, null, "alphanumeric");
+
+		actual = interpret("Verlauf der Temperatur der letzten Woche");
+		assertEquals("get-history-weekly", actual.getName());
+		assertEquals(1, actual.getEntities().size());
+		assertEquals("temperatur", actual.getEntities().get("object"));
+
+		actual = interpret("Verlauf der Luftfeuchtigkeit der letzten Woche");
+		assertEquals("get-history-weekly", actual.getName());
+		assertEquals(1, actual.getEntities().size());
+		assertEquals("luftfeuchtigkeit", actual.getEntities().get("object"));
+
+		actual = interpret("zeige die Wochenübersicht der Temperatur für die Küche");
+		assertEquals("get-history-weekly", actual.getName());
+		assertEquals(2, actual.getEntities().size());
+		assertEquals("temperatur", actual.getEntities().get("object"));
+		assertEquals("küche", actual.getEntities().get("location"));
+	}
+
+	@Test
+	public void testDE_historyMonthly() throws Exception {
+
+		Intent actual;
+		this.trainer = new IntentTrainer("de", skills, null, "alphanumeric");
+
+		actual = interpret("Verlauf der Temperatur des letzten Monats");
+		assertEquals("get-history-monthly", actual.getName());
+		assertEquals(1, actual.getEntities().size());
+		assertEquals("temperatur", actual.getEntities().get("object"));
+
+		actual = interpret("Verlauf der Luftfeuchtigkeit des letzten Monats");
+		assertEquals("get-history-monthly", actual.getName());
+		assertEquals(1, actual.getEntities().size());
+		assertEquals("luftfeuchtigkeit", actual.getEntities().get("object"));
+
+		actual = interpret("Monatsübersicht der Temperatur für die Küche");
+		assertEquals("get-history-monthly", actual.getName());
+		assertEquals(2, actual.getEntities().size());
+		assertEquals("temperatur", actual.getEntities().get("object"));
+		assertEquals("küche", actual.getEntities().get("location"));
+	}
 
     @Test
-    public void testDE_activateObjects() throws Exception {
+    public void testDE_historyLastChanges() throws Exception {
 
         Intent actual;
-        this.trainer = new IntentTrainer("de", skills);
-
-        actual = interpret("mach den Fernseher an");
-        assertEquals("activate-object", actual.getName());
-        assertEquals(1, actual.getEntities().size());
-        assertEquals("fernseher", actual.getEntities().get("object"));
-
-        actual = interpret("bitte mache das Licht an");
-        assertEquals("activate-object", actual.getName());
-        assertEquals(1, actual.getEntities().size());
-        assertEquals("licht", actual.getEntities().get("object"));
-    }
-
-    @Test
-    public void testDE_deactivateObjects() throws Exception {
->>>>>>> 028c7f4e
-
-        Intent actual;
-        this.trainer = new IntentTrainer("de", skills);
+        this.trainer = new IntentTrainer("de", skills, null, "alphanumeric");
 
         actual = interpret("wann hat sich die Temperatur das letzte mal geändert?");
         assertEquals("get-history-last-changes", actual.getName());
